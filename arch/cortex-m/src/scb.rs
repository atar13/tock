--- conflicted
+++ resolved
@@ -5,7 +5,6 @@
 use kernel::common::registers::{register_bitfields, register_structs, ReadOnly, ReadWrite};
 use kernel::common::StaticRef;
 
-<<<<<<< HEAD
 register_structs! {
     /// In an ARMv7-M processor, a System Control Block (SCB) in the SCS
     /// provides key status information and control features for the processor.
@@ -17,7 +16,7 @@
         (0x04 => icsr: ReadWrite<u32, InterruptControlAndState::Register>),
 
         /// Vector Table Offset Register
-        (0x08 => vtor: ReadWrite<u32, VectorTableOffset::Register>),
+        (0x08 => vtor: ReadWrite<*const (), VectorTableOffset::Register>),
 
         /// Application Interrupt and Reset Control Register
         (0x0c => aircr: ReadWrite<u32, ApplicationInterruptAndReset::Register>),
@@ -66,31 +65,6 @@
 
         (0x90 => @END),
     }
-=======
-#[repr(C)]
-struct ScbRegisters {
-    cpuid: VolatileCell<u32>,
-    icsr: VolatileCell<u32>,
-    vtor: VolatileCell<*const ()>,
-    aircr: VolatileCell<u32>,
-    scr: VolatileCell<u32>,
-    ccr: VolatileCell<u32>,
-    shp: [VolatileCell<u32>; 3],
-    shcsr: VolatileCell<u32>,
-    cfsr: VolatileCell<u32>,
-    hfsr: VolatileCell<u32>,
-    dfsr: VolatileCell<u32>,
-    mmfar: VolatileCell<u32>,
-    bfar: VolatileCell<u32>,
-    afsr: VolatileCell<u32>,
-    pfr: [VolatileCell<u32>; 2],
-    dfr: VolatileCell<u32>,
-    adr: VolatileCell<u32>,
-    mmfr: [VolatileCell<u32>; 4],
-    isar: [VolatileCell<u32>; 5],
-    _reserved0: [u32; 5],
-    cpacr: VolatileCell<u32>,
->>>>>>> bdc5df5b
 }
 
 register_bitfields![u32,
@@ -308,20 +282,14 @@
 
 /// Software reset using the ARM System Control Block
 pub unsafe fn reset() {
-<<<<<<< HEAD
     SCB.aircr.modify(
         ApplicationInterruptAndReset::VECTKEY.val(0x05FA)
             + ApplicationInterruptAndReset::PRIGROUP.val(0b111)
             + ApplicationInterruptAndReset::SYSRESETREQ::SET,
     );
-=======
-    let aircr = SCB.aircr.get();
-    let reset = (0x5FA << 16) | (aircr & (0x7 << 8)) | (1 << 2);
-    SCB.aircr.set(reset);
 }
 
 /// relocate interrupt vector table
 pub unsafe fn set_vector_table_offset(offset: *const ()) {
     SCB.vtor.set(offset);
->>>>>>> bdc5df5b
 }