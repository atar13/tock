--- conflicted
+++ resolved
@@ -172,7 +172,7 @@
     PC[07].configure(Some(B));
 
     // STORMCTS --  USART2 CTS
-    PC[08].configure(Some(B));
+    PC[08].configure(Some(E));
 
     // STORMRX  --  USART2 RX
     PC[11].configure(Some(B));
@@ -376,26 +376,20 @@
         parity: hil::uart::Parity::Even,
         mode: hil::uart::Mode::FlowControl,
     });
+    // Configure USART2 Pins for connection to nRF51822
+    // NOTE: the SAM RTS pin is not working for some reason. Our hypothesis is
+    //  that it is because RX DMA is not set up. For now, just having it always
+    //  enabled works just fine
+    sam4l::gpio::PC[07].enable();
+    sam4l::gpio::PC[07].enable_output();
+    sam4l::gpio::PC[07].clear();
+
 
     // Uncommenting the following line will cause the device to use the
     // SPI HAL to write [8, 7, 6, 5, 4, 3, 2, 1] once over the SPI then
     // echo the 8 bytes read from the slave continuously.
     //spi_dummy::spi_dummy_test();
 
-<<<<<<< HEAD
-    // Configure USART2 Pins for connection to nRF51822
-    // NOTE: the SAM RTS pin is not working for some reason. Our hypothesis is
-    //  that it is because RX DMA is not set up. For now, just having it always
-    //  enabled works just fine
-    //sam4l::gpio::PC[ 7].configure(Some(sam4l::gpio::PeripheralFunction::B));
-    sam4l::gpio::PC[ 7].enable_output();
-    sam4l::gpio::PC[ 7].clear();
-    sam4l::gpio::PC[ 8].configure(Some(sam4l::gpio::PeripheralFunction::E));
-    sam4l::gpio::PC[11].configure(Some(sam4l::gpio::PeripheralFunction::B));
-    sam4l::gpio::PC[12].configure(Some(sam4l::gpio::PeripheralFunction::B));
-
-=======
->>>>>>> 1071447c
     // Uncommenting the following line will toggle the LED whenever the value of
     // Firestorm's pin 8 changes value (e.g., connect a push button to pin 8 and
     // press toggle it).
