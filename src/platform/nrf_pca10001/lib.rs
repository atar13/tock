#![crate_name = "platform"]
#![crate_type = "rlib"]
#![no_std]
#![feature(lang_items)]

extern crate drivers;
extern crate hil;
extern crate nrf51822;
extern crate support;

pub mod systick;

pub struct Platform {
    gpio: &'static drivers::gpio::GPIO<'static, nrf51822::gpio::GPIOPin>,
}

pub struct DummyMPU;

impl DummyMPU {
    pub fn set_mpu(&mut self, _: u32, _: u32, _: u32, _: bool, _: u32) {
    }
}

impl Platform {
    pub unsafe fn service_pending_interrupts(&mut self) {
    }

    pub unsafe fn has_pending_interrupts(&mut self) -> bool {
        // FIXME: The wfi call from main() blocks forever if no interrupts are generated. For now,
        // pretend we have interrupts to avoid blocking.
        true
    }

    pub fn mpu(&mut self) -> DummyMPU {
        DummyMPU
    }

    #[inline(never)]
    pub fn with_driver<F, R>(&mut self, driver_num: usize, f: F) -> R where
            F: FnOnce(Option<&hil::Driver>) -> R {
        match driver_num {
            1 => f(Some(self.gpio)),
            _ => f(None)
        }
    }
}

macro_rules! static_init {
    ($V:ident : $T:ty = $e:expr, $size:expr) => {
        // Ideally we could use mem::size_of<$T> here instead of $size, however
        // that is not currently possible in rust. Instead we write the size as
        // a constant in the code and use compile-time verification to see that
        // we got it right
        let $V : &'static mut $T = {
            use core::{mem, ptr};
            // This is our compile-time assertion. The optimizer should be able
            // to remove it from the generated code.
            let assert_buf: [u8; $size] = mem::uninitialized();
            let assert_val: $T = mem::transmute(assert_buf);
            mem::forget(assert_val);

            // Statically allocate a read-write buffer for the value, write our
            // initial value into it (without dropping the initial zeros) and
            // return a reference to it.
            static mut BUF: [u8; $size] = [0; $size];
            let mut tmp : &mut $T = mem::transmute(&mut BUF);
            ptr::write(tmp as *mut $T, $e);
            tmp
        };
    }
}

<<<<<<< HEAD
pub unsafe fn init<'a>() -> &'a mut Platform {
    use core::mem;
    use nrf51822::gpio::PA;

    static mut PLATFORM_BUF : [u8; 1024] = [0; 1024];

=======
pub unsafe fn init() -> &'static mut Firestorm {
    use nrf51822::gpio::PA;

>>>>>>> 2f246dfd
    //XXX: this should be pared down to only give externally usable pins to the
    //  user gpio driver
    static_init!(gpio_pins: [&'static nrf51822::gpio::GPIOPin; 32] = [
        &nrf51822::gpio::PA[0],
        &nrf51822::gpio::PA[1],
        &nrf51822::gpio::PA[2],
        &nrf51822::gpio::PA[3],
        &nrf51822::gpio::PA[4],
        &nrf51822::gpio::PA[5],
        &nrf51822::gpio::PA[6],
        &nrf51822::gpio::PA[7],
        &nrf51822::gpio::PA[8],
        &nrf51822::gpio::PA[9],
        &nrf51822::gpio::PA[10],
        &nrf51822::gpio::PA[11],
        &nrf51822::gpio::PA[12],
        &nrf51822::gpio::PA[13],
        &nrf51822::gpio::PA[14],
        &nrf51822::gpio::PA[15],
        &nrf51822::gpio::PA[16],
        &nrf51822::gpio::PA[17],
        &nrf51822::gpio::PA[18],
        &nrf51822::gpio::PA[19],
        &nrf51822::gpio::PA[20],
        &nrf51822::gpio::PA[21],
        &nrf51822::gpio::PA[22],
        &nrf51822::gpio::PA[23],
        &nrf51822::gpio::PA[24],
        &nrf51822::gpio::PA[25],
        &nrf51822::gpio::PA[26],
        &nrf51822::gpio::PA[27],
        &nrf51822::gpio::PA[28],
        &nrf51822::gpio::PA[29],
        &nrf51822::gpio::PA[30],
        &nrf51822::gpio::PA[31]
    ], 4 * 32);
    static_init!(gpio: drivers::gpio::GPIO<'static, nrf51822::gpio::GPIOPin> =
                     drivers::gpio::GPIO::new(gpio_pins), 20);
    for pin in gpio_pins.iter() {
        pin.set_client(gpio);
    }

<<<<<<< HEAD
    let platform : &'static mut Platform = mem::transmute(&mut PLATFORM_BUF);
    *platform = Platform {
        gpio: gpio,
    };
=======
    static_init!(firestorm: Firestorm = Firestorm { gpio: gpio }, 4);
>>>>>>> 2f246dfd

    platform
}

use core::fmt::Arguments;
#[cfg(not(test))]
#[lang="panic_fmt"]
#[no_mangle]
pub unsafe extern fn rust_begin_unwind(_args: &Arguments,
    _file: &'static str, _line: usize) -> ! {
    use support::nop;
    use hil::gpio::GPIOPin;

    let led0 = &nrf51822::gpio::PA[18];
    let led1 = &nrf51822::gpio::PA[19];

    led0.enable_output();
    led1.enable_output();
    loop {
        for _ in 0..100000 {
            led0.set();
            led1.set();
            nop();
        }
        for _ in 0..100000 {
            led0.clear();
            led1.clear();
            nop();
        }
    }
}<|MERGE_RESOLUTION|>--- conflicted
+++ resolved
@@ -70,18 +70,9 @@
     }
 }
 
-<<<<<<< HEAD
-pub unsafe fn init<'a>() -> &'a mut Platform {
-    use core::mem;
+pub unsafe fn init() -> &'static mut Platform {
     use nrf51822::gpio::PA;
 
-    static mut PLATFORM_BUF : [u8; 1024] = [0; 1024];
-
-=======
-pub unsafe fn init() -> &'static mut Firestorm {
-    use nrf51822::gpio::PA;
-
->>>>>>> 2f246dfd
     //XXX: this should be pared down to only give externally usable pins to the
     //  user gpio driver
     static_init!(gpio_pins: [&'static nrf51822::gpio::GPIOPin; 32] = [
@@ -124,14 +115,7 @@
         pin.set_client(gpio);
     }
 
-<<<<<<< HEAD
-    let platform : &'static mut Platform = mem::transmute(&mut PLATFORM_BUF);
-    *platform = Platform {
-        gpio: gpio,
-    };
-=======
-    static_init!(firestorm: Firestorm = Firestorm { gpio: gpio }, 4);
->>>>>>> 2f246dfd
+    static_init!(platform: Platform = Platform { gpio: gpio }, 4);
 
     platform
 }
